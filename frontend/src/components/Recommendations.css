--- conflicted
+++ resolved
@@ -167,8 +167,7 @@
   background: linear-gradient(135deg, rgba(240, 147, 251, 0.2), rgba(245, 87, 108, 0.2));
 }
 
-<<<<<<< HEAD
-/* Cache Info Styles */
+
 .cache-info {
   background: rgba(255, 255, 255, 0.1);
   border: 1px solid rgba(255, 255, 255, 0.2);
@@ -203,10 +202,7 @@
 .clear-cache-btn:hover {
   transform: translateY(-2px);
   box-shadow: var(--shadow-light);
-=======
-.general-card:hover {
-  background: linear-gradient(135deg, rgba(75, 192, 192, 0.2), rgba(153, 102, 255, 0.2));
->>>>>>> 5370f251
+
 }
 
 /* Loading Screen */
@@ -300,13 +296,8 @@
   box-shadow: var(--shadow-medium);
 }
 
-<<<<<<< HEAD
-/* Container Styles */
+
 .week-container, .tomorrow-container {
-=======
-/* Week View Styles */
-.week-container, .tomorrow-container, .general-analysis-container {
->>>>>>> 5370f251
   max-width: 1400px;
   margin: 0 auto;
   animation: slideInUp 0.6s ease-out;
